# Standard imports.
import glob
import inspect
import json
import logging
import os
from argparse import ArgumentParser, ArgumentDefaultsHelpFormatter
from os.path import (abspath, basename, dirname, isdir, join, realpath,
                     splitext)
import socket
import sys
import time
import numpy as np
import warnings

# PySPH imports.
from pysph.base import utils
from pysph.base.utils import is_overloaded_method

from pysph.base.nnps import LinkedListNNPS, BoxSortNNPS, SpatialHashNNPS, \
    ExtendedSpatialHashNNPS, CellIndexingNNPS, StratifiedHashNNPS, \
    StratifiedSFCNNPS, OctreeNNPS, CompressedOctreeNNPS, ZOrderNNPS

from pysph.base import kernels
from pysph.cpy.config import get_config
from pysph.solver.controller import CommandManager
from pysph.solver.utils import mkdir, load, get_files

# conditional parallel imports
from pysph import has_mpi, has_zoltan, in_parallel

if in_parallel():
    from pysph.parallel.parallel_manager import ZoltanParallelManagerGeometric
    import mpi4py.MPI as mpi

logger = logging.getLogger(__name__)


def is_using_ipython():
    """Return True if the code is being run from an IPython session or
    notebook.
    """
    try:
        # If this is being run inside an IPython console or notebook
        # then this is defined.
        __IPYTHON__
    except NameError:
        return False
    else:
        return True


def list_all_kernels():
    """Return list of available kernels.
    """
    return [n for n in dir(kernels) if inspect.isclass(getattr(kernels, n))]


##############################################################################
# `Application` class.
##############################################################################
class Application(object):
    """Subclass this to run any SPH simulation. There are several important
    methods that this class provides. The application is typically used as
    follows::

        class EllipticalDrop(Application):
            def create_particles(self):
                # ...
            def create_scheme(self):
                # ...
            ...
        app = EllipticalDrop()
        app.run()
        app.post_process(app.info_filename)

    .. py:currentmodule:: pysph.solver.application

    The :py:meth:`post_process` method is entirely optional and typically
    performs the post-processing. It is important to understand the correct
    sequence of the method calls. When the ``Application`` instance is created,
    the following methods are invoked by the :py:meth:`__init__` method:

    1. :py:meth:`initialize()`: use this to setup any constants etc.

    2. :py:meth:`create_scheme()`: this needs to be overridden if one wishes to
       use a :py:class:`pysph.sph.scheme.Scheme`. If one does not want to use a
       scheme, the :py:meth:`create_equations` and :py:meth:`create_solver`
       methods must be overridden.

    3. ``self.scheme.add_user_options()``: i.e. the scheme's command line
       options are added, if there is a scheme.

    4. :py:meth:`add_user_options()`: add any user specified command line
       options.

    When ``app.run()`` is called, the following methods are called in order:

    1. ``_parse_command_line()``: this is a private method but it is important
       to note that the command line arguments are first parsed.

    2. :py:meth:`consume_user_options()`: this is called right after the
       command line args are parsed.

    3. :py:meth:`configure_scheme()`: This is where one may configure the
       scheme according to the passed command line arguments.

    4. :py:meth:`create_solver()`: Create the solver, note that this is needed
       only if one has not used a scheme, otherwise, this will by default
       return the solver created by the scheme chosen.

    5. :py:meth:`create_equations()`: Create any equations. Defaults to letting
       the scheme generate and return the desired equations.

    6. :py:meth:`create_particles()`

    7. :py:meth:`create_inlet_outlet()`

    8. :py:meth:`create_domain()`:  Not needed for non-periodic domains.

    9. :py:meth:`create_nnps()`: Not needed unless one wishes to override the
       default NNPS.

    10. :py:meth:`create_tools()`: Add any ``pysph.solver.tools.Tool``
        instances.

    Additionally, as the appliction runs there are several convenient optional
    callbacks setup:

    1. :py:meth:`pre_step`: Called before each time step.

    2. :py:meth:`post_stage`: Called after every stage of the integration.

    3. :py:meth:`post_step`: Called after each time step.

    Finally, it is a good idea to overload the :py:meth:`post_process` method
    to perform any post processing for the generated data.

    """

    def __init__(self, fname=None, domain=None):
        """ Constructor

        Parameters
        ----------
        fname : str
            file name to use for the output files.
        domain : pysph.base.nnps_base.DomainManager
            A domain manager to use. This is used for periodic domains etc.
        """
        self.domain = domain

        self.solver = None
        self.nnps = None
        self.scheme = None
        self.tools = []
        self.parallel_manager = None

        if fname is None:
            fname = self._guess_output_filename()

        self.fname = fname

        self.args = sys.argv[1:]

        # MPI related vars.
        self.comm = None
        self.num_procs = 1
        self.rank = 0
        if in_parallel():
            if not mpi.Is_initialized():
                mpi.Init()
            self.comm = comm = mpi.COMM_WORLD
            self.num_procs = comm.Get_size()
            self.rank = comm.Get_rank()

        self._log_levels = {
            'debug': logging.DEBUG,
            'info': logging.INFO,
            'warning': logging.WARNING,
            'error': logging.ERROR,
            'critical': logging.CRITICAL,
            'none': None
        }

        self.output_dir = abspath(self._get_output_dir_from_fname())
        self.particles = []
        self.inlet_outlet = []

        self.initialize()
        self.scheme = self.create_scheme()
        self._setup_argparse()

    def _get_output_dir_from_fname(self):
        return self.fname + '_output'

    def _guess_output_filename(self):
        """Try to guess the output filename to use.
        """
        module = self.__module__.rsplit('.', 1)[-1]
        if is_using_ipython():
            return module
        else:
            if len(sys.argv[0]) == 0:
                return module
            else:
                return splitext(basename(abspath(sys.argv[0])))[0]

    def _setup_argparse(self):
        usage = '%(prog)s [options]'
        description = """
        Note that you may run this program via MPI and the run will be
        automatically parallelized.  To do this run::

         $ mpirun -n 4 /path/to/your/python %prog [options]

        Replace '4' above with the number of processors you have.
        Below are the options you may pass.

        """
        parser = ArgumentParser(
            usage=usage,
            description=description,
            formatter_class=ArgumentDefaultsHelpFormatter)
        self.arg_parse = parser

        # Add some default options.
        # -v
        valid_vals = "Valid values: %s" % self._log_levels.keys()
        parser.add_argument(
            "-v",
            "--loglevel",
            action="store",
            dest="loglevel",
            default='info',
            help="Log-level to use for log messages. " + valid_vals)
        # --logfile

        parser.add_argument(
            "--logfile",
            action="store",
            dest="logfile",
            default=None,
            help="Log file to use for logging, set to " +
            "empty ('') for no file logging.")
        # -l
        parser.add_argument(
            "-l",
            "--print-log",
            action="store_true",
            dest="print_log",
            default=False,
            help="Print log messages to stderr.")
        # --final-time
        parser.add_argument(
            "--tf",
            action="store",
            type=float,
            dest="final_time",
            default=None,
            help="Total time for the simulation.")
        # --timestep
        parser.add_argument(
            "--timestep",
            action="store",
            type=float,
            dest="time_step",
            default=None,
            help="Timestep to use for the simulation.")
        # --max-steps
        parser.add_argument(
            "--max-steps",
            action="store",
            type=int,
            dest="max_steps",
            default=1 << 31,
            help="Maximum number of iteration steps to take (defaults to a "
            "very large value).")

        # --n-damp
        parser.add_argument(
            "--n-damp",
            action="store",
            type=int,
            dest="n_damp",
            default=None,
            help="Number of iterations to damp timesteps initially.")

        # --adaptive-timestep
        parser.add_argument(
            "--adaptive-timestep",
            action="store_true",
            dest="adaptive_timestep",
            default=None,
            help="Use adaptive time stepping.")
        parser.add_argument(
            "--no-adaptive-timestep",
            action="store_false",
            dest="adaptive_timestep",
            default=None,
            help="Do not use adaptive time stepping.")

        # --cfl
        parser.add_argument(
            "--cfl",
            action="store",
            dest="cfl",
            type=float,
            default=0.3,
            help="CFL number for adaptive time steps")

        # -q/--quiet.
        parser.add_argument(
            "-q",
            "--quiet",
            action="store_true",
            dest="quiet",
            default=False,
            help="Do not print any progress information.")

        # --disable-output
        parser.add_argument(
            "--disable-output",
            action="store_true",
            dest="disable_output",
            default=False,
            help="Do not dump any output files.")

        # -o/ --fname
        parser.add_argument(
            "-o",
            "--fname",
            action="store",
            dest="fname",
            default=self.fname,
            help="File name to use for output")

        # --pfreq.
        parser.add_argument(
            "--pfreq",
            action="store",
            dest="freq",
            default=None,
            type=int,
            help="Printing frequency for the output")

        # --detailed-output.
        parser.add_argument(
            "--detailed-output",
            action="store_true",
            dest="detailed_output",
            default=None,
            help="Dump detailed output.")

        # -z/--compress-output
        parser.add_argument(
            "-z",
            "--compress-output",
            action="store_true",
            dest="compress_output",
            default=False,
            help="Compress generated output files.")

        # --output-remote
        parser.add_argument(
            "--output-dump-remote",
            action="store_true",
            dest="output_dump_remote",
            default=False,
            help="Save Remote particles in parallel")
        # -d/--directory
        parser.add_argument(
            "-d",
            "--directory",
            action="store",
            dest="output_dir",
            default=self._get_output_dir_from_fname(),
            help="Dump output in the specified directory.")

        # --openmp
        parser.add_argument(
            "--openmp",
            action="store_true",
            dest="with_openmp",
            default=None,
            help="Use OpenMP to run the "
            "simulation using multiple cores.")
        parser.add_argument(
            "--no-openmp",
            action="store_false",
            dest="with_openmp",
            default=None,
            help="Do not use OpenMP to run the "
            "simulation using multiple cores.")

        # --omp-schedule
        parser.add_argument(
            "--omp-schedule",
            action="store",
            dest="omp_schedule",
            default="dynamic,64",
            help="""Schedule how loop iterations
            are divided amongst multiple threads""")

        # --opencl
        parser.add_argument(
            "--opencl",
            action="store_true",
            dest="with_opencl",
            default=False,
            help="Use OpenCL to run the simulation.")

        # --use-local-memory
        parser.add_argument(
            "--use-local-memory",
            action="store_true",
            dest="with_local_memory",
            default=False,
            help="Use local memory with OpenCL (Experimental)"
        )
        # --profile
        parser.add_argument(
            "--profile",
            action="store_true",
            dest="profile",
            default=False,
            help="Enable profiling with OpenCL.")

        # --use-double
        parser.add_argument(
            "--use-double",
            action="store_true",
            dest="use_double",
            default=False,
            help="Use double precision for OpenCL code.")

        # --kernel
        all_kernels = list_all_kernels()
        parser.add_argument(
            "--kernel",
            action="store",
            dest="kernel",
            default=None,
            choices=all_kernels,
            help="Use specified kernel from %s" % all_kernels)

        # Restart options
        restart = parser.add_argument_group("Restart options",
                                            "Restart options for PySPH")

        restart.add_argument(
            "--restart-file",
            action="store",
            dest="restart_file",
            default=None,
            help=("""Restart a PySPH simulation using a specified file """))

        restart.add_argument(
            "--rescale-dt",
            action="store",
            dest="rescale_dt",
            default=1.0,
            type=float,
            help=("Scale dt upon restarting by a numerical constant"))

        # NNPS options
        nnps_options = parser.add_argument_group("NNPS",
                                                 "Nearest Neighbor searching")

        # --nnps
        nnps_options.add_argument(
            "--nnps",
            dest="nnps",
            choices=[
                'box', 'll', 'sh', 'esh', 'ci', 'sfc', 'comp_tree',
                'strat_hash', 'strat_sfc', 'tree', 'gpu_octree'
            ],
            default='ll',
            help="Use one of box-sort ('box') or "
            "the linked list algorithm ('ll') or "
            "the spatial hash algorithm ('sh') or "
            "the extended spatial hash algorithm ('esh') or "
            "the cell indexing algorithm ('ci') or "
            "the z-order space filling curve based algorithm ('sfc') or "
            "the stratified hash algorithm ('strat_hash') or "
            "the stratified sfc algorithm ('strat_sfc') or "
            "the octree algorithm ('tree') or "
            "the compressed octree algorithm ('comp_tree') or "
            "the gpu octree algorithm ('gpu_octree')")

        nnps_options.add_argument(
            "--spatial-hash-sub-factor",
            dest="H",
            type=int,
            default=3,
            help="Sub division factor for ExtendedSpatialHashNNPS")

        nnps_options.add_argument(
            "--approximate-nnps",
            dest="approximate_nnps",
            action="store_true",
            default=False,
            help="Use for approximate NNPS")

        nnps_options.add_argument(
            "--spatial-hash-table-size",
            dest="table_size",
            type=int,
            default=131072,
            help="Table size for SpatialHashNNPS and ExtendedSpatialHashNNPS")

        nnps_options.add_argument(
            "--stratified-grid-num-levels",
            dest="num_levels",
            type=int,
            default=1,
            help="Number of levels for StratifiedHashNNPS and \
            StratifiedSFCNNPS")

        nnps_options.add_argument(
            "--tree-leaf-max-particles",
            dest="leaf_max_particles",
            type=int,
            default=10,
            help="Maximum number of particles in leaf of octree")

        # --fixed-h
        nnps_options.add_argument(
            "--fixed-h",
            dest="fixed_h",
            action="store_true",
            default=False,
            help="Option for fixed smoothing lengths")

        nnps_options.add_argument(
            "--cache-nnps",
            dest="cache_nnps",
            action="store_true",
            default=False,
            help="Option to enable the use of neighbor caching.")

        nnps_options.add_argument(
            "--sort-gids",
            dest="sort_gids",
            action="store_true",
            default=False,
            help="Sort neighbors by the GIDs to get " +
            "consistent results in serial and parallel (slows down a bit).")

        # Zoltan Options
        zoltan = parser.add_argument_group("PyZoltan",
                                           "Zoltan load balancing options")

        zoltan.add_argument(
            "--with-zoltan",
            action="store_true",
            dest="with_zoltan",
            default=True,
            help="Use PyZoltan for dynamic load balancing")

        zoltan.add_argument(
            "--zoltan-lb-method",
            action="store",
            dest="zoltan_lb_method",
            default="RCB",
            help="Choose the Zoltan load balancnig method")

        zoltan.add_argument(
            "--rcb-lock",
            action="store_true",
            dest="zoltan_rcb_lock_directions",
            default=False,
            help="Lock the directions of the RCB cuts")

        zoltan.add_argument(
            "--rcb-reuse",
            action='store_true',
            dest="zoltan_rcb_reuse",
            default=False,
            help="Reuse previous RCB cuts")

        zoltan.add_argument(
            "--rcb-rectilinear",
            action="store_true",
            dest='zoltan_rcb_rectilinear',
            default=False,
            help="Produce nice rectilinear blocks without projections")

        zoltan.add_argument(
            "--rcb-set-direction",
            action='store',
            dest="zoltan_rcb_set_direction",
            default=0,
            type=int,
            help="Set the order of the RCB cuts")

        zoltan.add_argument(
            "--zoltan-weights",
            action="store_false",
            dest="zoltan_weights",
            default=True,
            help=("""Switch between using weights for input to Zoltan.
            defaults to True"""))

        zoltan.add_argument(
            "--ghost-layers",
            action='store',
            dest='ghost_layers',
            default=3.0,
            type=float,
            help=('Number of ghost cells to share for remote neighbors'))

        zoltan.add_argument(
            "--lb-freq",
            action='store',
            dest='lb_freq',
            default=10,
            type=int,
            help=('The frequency for load balancing'))

        zoltan.add_argument(
            "--zoltan-debug-level",
            action="store",
            dest="zoltan_debug_level",
            default="0",
            help=("""Zoltan debugging level"""))

        # Options to control parallel execution
        parallel_options = parser.add_argument_group("Parallel Options")

        # --update-cell-sizes
        parallel_options.add_argument(
            "--update-cell-sizes",
            action='store_true',
            dest='update_cell_sizes',
            default=False,
            help=("Recompute cell sizes for binning in parallel"))

        # --parallel-scale-factor
        parallel_options.add_argument(
            "--parallel-scale-factor",
            action="store",
            dest="parallel_scale_factor",
            default=2.0,
            type=float,
            help=("""Kernel scale factor for the parallel update"""))

        # --parallel-output-mode
        parallel_options.add_argument(
            "--parallel-output-mode",
            action="store",
            dest="parallel_output_mode",
            default='collected',
            choices=['collected', 'distributed'],
            help="""Use 'collected' to dump one output at
            root or 'distributed' for every processor. """)

        # solver interfaces
        interfaces = parser.add_argument_group("Interfaces",
                                               "Add interfaces to the solver")

        interfaces.add_argument(
            "--interactive",
            action="store_true",
            dest="cmd_line",
            default=False,
            help=("Add an interactive commandline interface to the solver"))

        interfaces.add_argument(
            "--xml-rpc",
            action="store",
            dest="xml_rpc",
            metavar="[HOST:] PORT",
            help=("Add an XML-RPC interface to the solver;"
                  "HOST=0.0.0.0 by default"))

        interfaces.add_argument(
            "--multiproc",
            action="store",
            dest="multiproc",
            metavar='[[AUTHKEY@] HOST:] PORT[+] ',
            default="pysph@0.0.0.0:8800+",
            help=("Add a python multiprocessing interface "
                  "to the solver; "
                  "AUTHKEY=pysph, HOST=0.0.0.0, PORT=8800+ by"
                  " default (8800+ means first available port "
                  "number 8800 onwards)"))

        interfaces.add_argument(
            "--no-multiproc",
            action="store_const",
            dest="multiproc",
            const=None,
            help=("Disable multiprocessing interface "
                  "to the solver"))

        interfaces.add_argument(
            "--octree-leaf-size",
            dest="octree_leaf_size",
            default=32,
            help=("Specify leaf size of octree. "
                  "Must be multiples of 32 (Experimental)")
        )

        interfaces.add_argument(
            "--octree-elementwise-nnps",
            action="store_const",
            dest="octree_elementwise",
            default=False,
            const=True,
            help=("Run NNPS for different particles "
                  "on different threads (Experimental)")
        )

        # Scheme options.
        if self.scheme is not None:
            scheme_options = parser.add_argument_group(
                "SPH Scheme options",
                "Scheme related command line arguments",
                conflict_handler="resolve")
            self.scheme.add_user_options(scheme_options)
        # User options.
        user_options = parser.add_argument_group(
            "User", "User defined command line arguments")
        self.add_user_options(user_options)

    def _parse_command_line(self, force=False):
        """If force is True, it will parse the arguments regardless of whether
        it is running in IPython or not.  This is handy when you want to parse
        the command line for a previously run case.
        """
        if is_using_ipython() and not force:
            # Don't parse the command line args.
            options = self.arg_parse.parse_args([])
        else:
            options = self.arg_parse.parse_args(self.args)

        self.options = options

        # save the path where we want to dump output
        self.output_dir = abspath(options.output_dir)
        mkdir(self.output_dir)
        if self.scheme is not None:
            self.scheme.consume_user_options(self.options)
        self.consume_user_options()
        if self.scheme is not None:
            self.configure_scheme()

    def _setup_logging(self):
        """Setup logging for the application.
        """
        options = self.options
        # Setup logging based on command line options.
        level = self._log_levels[options.loglevel]

        if level is None:
            return

        # logging setup
        logger.setLevel(level)

        filename = options.logfile
        # Setup the log file.
        if filename is None:
            filename = self.fname + '.log'

        if len(filename) > 0:
            lfn = os.path.join(self.output_dir, filename)
            format = '%(levelname)s|%(asctime)s|%(name)s|%(message)s'
            logging.basicConfig(
                level=level, format=format, filename=lfn, filemode='a')
        if options.print_log:
            logger.addHandler(logging.StreamHandler())

        host = socket.gethostname()
        try:
            ip = socket.gethostbyname(host)
        except socket.gaierror:
            ip = host
        logger.info(
            'Running on {host} with address {ip}'.format(host=host, ip=ip))

    def _create_inlet_outlet(self, inlet_outlet_factory):
        """Create the inlets and outlets if needed.

        This method requires that the particles be already created.

        The `inlet_outlet_factory` is passed a dictionary of the particle
        arrays.  The factory should return a list of inlets and outlets.
        """
        if inlet_outlet_factory is not None:
            solver = self.solver
            particle_arrays = dict([(p.name, p) for p in self.particles])
            self.inlet_outlet = inlet_outlet_factory(particle_arrays)
            # Hook up the inlet/outlet's update method to be called after
            # each stage.
            for obj in self.inlet_outlet:
                solver.add_post_step_callback(obj.update)

    def _create_particles(self, particle_factory, *args, **kw):
        """ Create particles given a callable `particle_factory` and any
        arguments to it.
        """
        options = self.options
        rank = self.rank

        # particle array info that is used to create dummy particles
        # on non-root processors
        particles_info = {}

        # Only master actually calls the particle factory, the rest create
        # dummy particle arrays.
        if rank == 0:
            if options.restart_file is not None:
                # FIXME: not tested, probably does not work!
                solver = self.solver
                data = load(options.restart_file)

                arrays = data['arrays']
                solver_data = data['solver_data']

                # arrays and particles
                particles = []
                for array_name in arrays:
                    particles.append(arrays[array_name])

                # save the particles list
                self.particles = particles

                # time, timestep and solver iteration count at restart
                t, dt, count = solver_data['t'], solver_data[
                    'dt'], solver_data['count']

                # rescale dt at restart
                dt *= options.rescale_dt
                solver.t, solver.dt, solver.count = t, dt, count

            else:
                self.particles = particle_factory(*args, **kw)

            for pa in self.particles:
                if len(pa.x) > 0:
                    if np.max(pa.h) < 1e-12:
                        warnings.warn(
                            "'h' for particle array '{}' is 0.0".format(
                                pa.name), UserWarning)
                    if np.max(pa.m) < 1e-12:
                        warnings.warn(
                            "Mass 'm' for particle array '{}' is 0.0".format(
                                pa.name), UserWarning)

            # get the array info which will be b'casted to other procs
            particles_info = utils.get_particles_info(self.particles)

        # Broadcast the particles_info to other processors for parallel runs
        if self.num_procs > 1:
            particles_info = self.comm.bcast(particles_info, root=0)

        # now all processors other than root create dummy particle arrays
        if rank != 0:
            self.particles = utils.create_dummy_particles(particles_info)

    def _configure(self):
        """Configures the application using the options from the
        command-line.
        """
        options = self.options
        # Setup configuration options.
        if options.with_openmp is not None:
            get_config().use_openmp = options.with_openmp
        if options.omp_schedule is not None:
            get_config().set_omp_schedule(options.omp_schedule)
        if options.with_opencl:
            get_config().use_opencl = True
        if options.with_local_memory:
            leaf_size = int(options.octree_leaf_size)
            get_config().wgs = leaf_size
            get_config().use_local_memory = True
        if options.use_double:
            get_config().use_double = options.use_double
        if options.profile:
            get_config().profile = options.profile

        # setup the solver using any options
        self.solver.setup_solver(options.__dict__)

        solver = self.solver

        # fixed smoothing lengths
        fixed_h = solver.fixed_h or options.fixed_h

        kernel = solver.kernel
        if options.kernel is not None:
            kernel = getattr(kernels, options.kernel)(dim=solver.dim)
            solver.kernel = kernel

        # This should be called before an NNPS is created as the particles are
        # changed after the initial load-balancing.
        self._setup_parallel_manager_and_initial_load_balance()

        if self.nnps is None:
            cache = options.cache_nnps

            # create the NNPS object
            if options.with_opencl:
                if options.nnps == 'gpu_octree':
                    leaf_size = int(options.octree_leaf_size)
                    # if leaf_size % 32 != 0:
                    #     raise ValueError("GPU Octree leaf size must "
                    #                      "be a multiple of 32")

                    from pysph.base.octree_gpu_nnps import OctreeGPUNNPS
                    # Sorting enabled by default
                    print("Using elementwise: ", options.octree_elementwise)
                    nnps = OctreeGPUNNPS(
                        dim=solver.dim,
                        particles=self.particles,
                        radius_scale=kernel.radius_scale,
                        domain=self.domain,
                        cache=True,
                        sort_gids=options.sort_gids,
                        allow_sort=True,
                        leaf_size=leaf_size,
                        use_elementwise=options.octree_elementwise,
                    )
                else:
                    from pysph.base.gpu_nnps import ZOrderGPUNNPS
                    nnps = ZOrderGPUNNPS(
                        dim=solver.dim,
                        particles=self.particles,
                        radius_scale=kernel.radius_scale,
                        domain=self.domain,
                        cache=True,
                        sort_gids=options.sort_gids)

            elif options.nnps == 'box':
                nnps = BoxSortNNPS(
                    dim=solver.dim,
                    particles=self.particles,
                    radius_scale=kernel.radius_scale,
                    domain=self.domain,
                    cache=cache,
                    sort_gids=options.sort_gids)

            elif options.nnps == 'll':
                nnps = LinkedListNNPS(
                    dim=solver.dim,
                    particles=self.particles,
                    radius_scale=kernel.radius_scale,
                    domain=self.domain,
                    fixed_h=fixed_h,
                    cache=cache,
                    sort_gids=options.sort_gids)

            elif options.nnps == 'sh':
                nnps = SpatialHashNNPS(
                    dim=solver.dim,
                    particles=self.particles,
                    radius_scale=kernel.radius_scale,
                    domain=self.domain,
                    fixed_h=fixed_h,
                    cache=cache,
                    table_size=options.table_size,
                    sort_gids=options.sort_gids)

            elif options.nnps == 'esh':
                nnps = ExtendedSpatialHashNNPS(
                    dim=solver.dim,
                    particles=self.particles,
                    radius_scale=kernel.radius_scale,
                    domain=self.domain,
                    fixed_h=fixed_h,
                    cache=cache,
                    H=options.H,
                    table_size=options.table_size,
                    sort_gids=options.sort_gids,
                    approximate=options.approximate_nnps)

            elif options.nnps == 'strat_hash':
                nnps = StratifiedHashNNPS(
                    dim=solver.dim,
                    particles=self.particles,
                    radius_scale=kernel.radius_scale,
                    domain=self.domain,
                    fixed_h=fixed_h,
                    cache=cache,
                    table_size=options.table_size,
                    sort_gids=options.sort_gids,
                    num_levels=options.num_levels)

            elif options.nnps == 'strat_sfc':
                nnps = StratifiedSFCNNPS(
                    dim=solver.dim,
                    particles=self.particles,
                    radius_scale=kernel.radius_scale,
                    domain=self.domain,
                    fixed_h=fixed_h,
                    cache=cache,
                    sort_gids=options.sort_gids,
                    num_levels=options.num_levels)

            elif options.nnps == 'tree':
                nnps = OctreeNNPS(
                    dim=solver.dim,
                    particles=self.particles,
                    radius_scale=kernel.radius_scale,
                    domain=self.domain,
                    fixed_h=fixed_h,
                    cache=cache,
                    leaf_max_particles=options.leaf_max_particles,
                    sort_gids=options.sort_gids)

            elif options.nnps == 'ci':
                nnps = CellIndexingNNPS(
                    dim=solver.dim,
                    particles=self.particles,
                    radius_scale=kernel.radius_scale,
                    domain=self.domain,
                    fixed_h=fixed_h,
                    cache=cache,
                    sort_gids=options.sort_gids)

            elif options.nnps == 'sfc':
                nnps = ZOrderNNPS(
                    dim=solver.dim,
                    particles=self.particles,
                    radius_scale=kernel.radius_scale,
                    domain=self.domain,
                    fixed_h=fixed_h,
                    cache=cache,
                    sort_gids=options.sort_gids)

            elif options.nnps == 'comp_tree':
                nnps = CompressedOctreeNNPS(
                    dim=solver.dim,
                    particles=self.particles,
                    radius_scale=kernel.radius_scale,
                    domain=self.domain,
                    fixed_h=fixed_h,
                    cache=cache,
                    leaf_max_particles=options.leaf_max_particles,
                    sort_gids=options.sort_gids)

            self.nnps = nnps

        nnps = self.nnps
        # once the NNPS has been set-up, we set the default Solver
        # post-stage callback to the DomainManager.setup_domain
        # method. This method is responsible to computing the new cell
        # size and doing any periodicity checks if needed.
        solver.add_post_stage_callback(nnps.update_domain)

        # inform NNPS if it's working in parallel
        if self.num_procs > 1:
            nnps.set_in_parallel(True)

        dt = options.time_step
        if dt is not None:
            solver.set_time_step(dt)

        tf = options.final_time
        if tf is not None:
            solver.set_final_time(tf)

        solver.set_max_steps(self.options.max_steps)

        # Setup the solver output file name
        fname = options.fname

        if in_parallel():
            rank = self.rank
            if self.num_procs > 1:
                fname += '_' + str(rank)

        # set the rank for the solver
        solver.rank = self.rank
        solver.pid = self.rank
        solver.comm = self.comm

        # set the in parallel flag for the solver
        if self.num_procs > 1:
            solver.in_parallel = True

        # output file name
        solver.set_output_fname(fname)

        solver.set_compress_output(options.compress_output)
        # disable_output
        solver.set_disable_output(options.disable_output)

        # output print frequency
        if options.freq is not None:
            solver.set_print_freq(options.freq)

        # output printing level (default is not detailed)
        if options.detailed_output is not None:
            solver.set_output_printing_level(options.detailed_output)

        # solver output behaviour in parallel
        if options.output_dump_remote:
            solver.set_output_only_real(False)

        # output directory
        solver.set_output_directory(abspath(options.output_dir))
        self._message("Generating output in %s" % self.output_dir)

        # set parallel output mode
        solver.set_parallel_output_mode(options.parallel_output_mode)

        # Set the adaptive timestep
        if options.adaptive_timestep is not None:
            solver.set_adaptive_timestep(options.adaptive_timestep)

            # set solver cfl number
            solver.set_cfl(options.cfl)

        if options.n_damp is not None:
            solver.set_n_damp(options.n_damp)

        # setup the solver. This is where the code is compiled
        solver.setup(
            particles=self.particles,
            equations=self.equations,
            nnps=nnps,
            kernel=kernel,
            fixed_h=fixed_h)
        self._log_solver_info(solver)

        # add solver interfaces
        self.command_manager = CommandManager(solver, self.comm)
        solver.set_command_handler(self.command_manager.execute_commands)

        if self.rank == 0:
            # commandline interface
            if options.cmd_line:
                from pysph.solver.solver_interfaces import CommandlineInterface
                self.command_manager.add_interface(
                    CommandlineInterface().start)

            # XML-RPC interface
            if options.xml_rpc:
                from pysph.solver.solver_interfaces import XMLRPCInterface
                addr = options.xml_rpc
                idx = addr.find(':')
                host = "0.0.0.0" if idx == -1 else addr[:idx]
                port = int(addr[idx + 1:])
                self.command_manager.add_interface(
                    XMLRPCInterface((host, port)).start)

            # python MultiProcessing interface
            if options.multiproc:
                from pysph.solver.solver_interfaces import (
                    MultiprocessingInterface
                )
                addr = options.multiproc
                idx = addr.find('@')
                authkey = "pysph" if idx == -1 else addr[:idx]
                addr = addr[idx + 1:]
                idx = addr.find(':')
                host = "0.0.0.0" if idx == -1 else addr[:idx]
                port = addr[idx + 1:]
                if port[-1] == '+':
                    try_next_port = True
                    port = port[:-1]
                else:
                    try_next_port = False
                port = int(port)

                interface = MultiprocessingInterface((host, port),
                                                     authkey.encode(),
                                                     try_next_port)

                self.command_manager.add_interface(interface.start)

                logger.info('started multiprocessing interface on %s' %
                            (interface.address, ))

    def _setup_parallel_manager_and_initial_load_balance(self):
        """This will automatically distribute the particles among processors
        if this is a parallel run.
        """
        # Instantiate the Parallel Manager here and do an initial LB
        num_procs = self.num_procs
        options = self.options
        solver = self.solver
        comm = self.comm

        self.parallel_manager = None
        if num_procs > 1:
            options = self.options

            if options.with_zoltan:
                if not (has_zoltan() and has_mpi()):
                    raise RuntimeError("Cannot run in parallel!")

            else:
                raise ValueError("""Sorry. You're stuck with Zoltan for now
                use the option '--with-zoltan' for parallel runs
                """)

            # create the parallel manager
            obj_weight_dim = "0"
            if options.zoltan_weights:
                obj_weight_dim = "1"

            zoltan_lb_method = options.zoltan_lb_method

            # ghost layers
            ghost_layers = options.ghost_layers

            # radius scale for the parallel update
            radius_scale = (options.parallel_scale_factor *
                            solver.kernel.radius_scale)

            self.parallel_manager = pm = ZoltanParallelManagerGeometric(
                dim=solver.dim,
                particles=self.particles,
                comm=comm,
                lb_method=zoltan_lb_method,
                obj_weight_dim=obj_weight_dim,
                ghost_layers=ghost_layers,
                update_cell_sizes=options.update_cell_sizes,
                radius_scale=radius_scale
            )

            # ## ADDITIONAL LOAD BALANCING FUNCTIONS FOR ZOLTAN ###

            # RCB lock directions
            if options.zoltan_rcb_lock_directions:
                pm.set_zoltan_rcb_lock_directions()

            if options.zoltan_rcb_reuse:
                pm.set_zoltan_rcb_reuse()

            if options.zoltan_rcb_rectilinear:
                pm.set_zoltan_rcb_rectilinear_blocks()

            if options.zoltan_rcb_set_direction > 0:
                pm.set_zoltan_rcb_directions(
                    str(options.zoltan_rcb_set_direction))

            # set zoltan options
            pm.pz.Zoltan_Set_Param("DEBUG_LEVEL", options.zoltan_debug_level)
            pm.pz.Zoltan_Set_Param("DEBUG_MEMORY", "0")

            # do an initial load balance
            pm.update()
            pm.initial_update = False

            # set subsequent load balancing frequency
            lb_freq = options.lb_freq
            if lb_freq < 1:
                raise ValueError("Invalid lb_freq %d" % lb_freq)
            pm.set_lb_freq(lb_freq)

            # wait till the initial partition is done
            comm.barrier()

        # set the solver's parallel manager
        solver.set_parallel_manager(self.parallel_manager)

    def _setup_solver_callbacks(self, obj):
        """Setup any solver callbacks given an object with any of `pre_step`,
        `post_step' and `post_stage`
        """
        if is_overloaded_method(obj.pre_step):
            self.solver.add_pre_step_callback(obj.pre_step)

        if is_overloaded_method(obj.post_stage):
            self.solver.add_post_stage_callback(obj.post_stage)

        if is_overloaded_method(obj.post_step):
            self.solver.add_post_step_callback(obj.post_step)

    def _message(self, msg):
        if self.num_procs == 1:
            logger.info(msg)
            if not self.options.quiet:
                print(msg)
        elif (self.num_procs > 1 and self.rank in (0, 1)):
            s = "Rank %d: %s" % (self.rank, msg)
            logger.info(s)
            if not self.options.quiet:
                print(s)

    def _write_info(self, filename, **kw):
        """Write the information dictionary to given filename. Any extra
        keyword arguments are written to the file.
        """
        info = dict(
            fname=self.fname, output_dir=self.output_dir, args=self.args)
        info.update(kw)
        json.dump(info, open(filename, 'w'))

    def _log_solver_info(self, solver):
        sep = '-'*70

        particle_info = '\n  '.join(
            ['%s: %d' % (p.name, len(p.gid)) for p in solver.particles]
        )
        p_msg = 'No of particles:\n%s\n  %s\n%s' % (sep, particle_info, sep)
        self._message(p_msg)

        kernel_name = solver.kernel.__class__.__name__
        kernel_info = '%s(dim=%s)' % (kernel_name, solver.dim)
        logger.info('Using kernel:\n%s\n  %s\n%s', sep, kernel_info, sep)

        nnps_name = self.nnps.__class__.__name__
        nnps_info = '%s(dim=%s)' % (nnps_name, solver.dim)
        logger.info('Using nnps:\n%s\n  %s\n%s', sep, nnps_info, sep)

        logger.info(
            'Using integrator:\n%s\n  %s\n%s', sep, solver.integrator, sep
        )

        equations = self.equations
        if isinstance(equations, list):
            eqn_info = '[\n' + ',\n'.join([str(e) for e in equations]) + '\n]'
        else:
            eqn_info = equations
        logger.info('Using equations:\n%s\n%s\n%s', sep, eqn_info, sep)

    ######################################################################
    # Public interface.
    ######################################################################
    def add_tool(self, tool):
        """Add a :py:class:`pysph.solver.tools.Tool` instance to the
        application.
        """
        self._setup_solver_callbacks(tool)
        self.tools.append(tool)

    def dump_code(self, file):
        """Dump the generated code to given file.
        """
        file.write(self.solver.sph_eval.ext_mod.code)

    @property
    def info_filename(self):
        return abspath(join(self.output_dir, self.fname + '.info'))

    def initialize(self):
        """Called on the constructor, set constants etc. up here if needed.
        """
        pass

    @property
    def output_files(self):
        return get_files(self.output_dir, self.fname)

    def read_info(self, fname_or_dir):
        """Read the information from the given info file (or directory
        containing the info file, the first found info file will be used).
        """
        if isdir(fname_or_dir):
            fname_or_dir = glob.glob(join(fname_or_dir, "*.info"))[0]
        info_dir = dirname(fname_or_dir)
        with open(fname_or_dir, 'r') as f:
            info = json.load(f)
        self.fname = info.get('fname', self.fname)
        output_dir = info.get('output_dir', self.output_dir)
        if realpath(info_dir) != realpath(output_dir):
            # Happens if someone moved the directory!
            self.output_dir = info_dir
            info['output_dir'] = info_dir
        else:
            self.output_dir = output_dir

        self.args = info.get('args', self.args)
        self._parse_command_line(force=True)
        return info

    def run(self, argv=None):
        """Run the application.
        """
        if argv is not None:
            self.set_args(argv)

        if self.solver is None:
            start_time = time.time()

            self._parse_command_line(force=argv is not None)
            self._setup_logging()

            self.solver = self.create_solver()
            msg = "Solver is None, you may have forgotten to return it!"
            assert self.solver is not None, msg
            self.equations = self.create_equations()

            self._create_particles(self.create_particles)

            # This must be done before the initial load balancing
            # as the inlets will create new particles.
            if is_overloaded_method(self.create_inlet_outlet):
                self._create_inlet_outlet(self.create_inlet_outlet)

            if self.domain is None:
                self.domain = self.create_domain()

            self.nnps = self.create_nnps()

            self._configure()

            self._setup_solver_callbacks(self)
            for tool in self.create_tools():
                self.add_tool(tool)

            end_time = time.time()
            setup_duration = end_time - start_time
            self._message("Setup took: %.5f secs" % (setup_duration))
            self._write_info(self.info_filename, completed=False, cpu_time=0)

        start_time = time.time()
        self.solver.solve(not self.options.quiet)
        end_time = time.time()
        run_duration = end_time - start_time
        self._message("Run took: %.5f secs" % (run_duration))
        if self.options.with_opencl and self.options.profile:
            from pysph.base.opencl import print_profile, print_mem_usage
            print_profile()
            print_mem_usage()
        self._write_info(
            self.info_filename, completed=True, cpu_time=run_duration)

    def set_args(self, args):
        self.args = args

    def setup(self, solver, equations, nnps=None, inlet_outlet_factory=None,
              particle_factory=None, *args, **kwargs):
        """Setup the application's solver.

        This will parse the command line arguments (if this is not called from
        within an IPython notebook or shell) and then using those parameters
        and any additional parameters and call the solver's setup method.

        Parameters
        ----------
        solver: pysph.solver.solver.Solver
            The solver instance.

        equations: list
            A list of Groups/Equations.

        nnps: pysph.base.nnps_base.NNPS
            Optional NNPS instance. If None is given a default NNPS is created.

        inlet_outlet_factory: callable or None
            The `inlet_outlet_factory` is passed a dictionary of the particle
            arrays.  The factory should return a list of inlets and outlets.

        particle_factory : callable or None
            If supplied, particles will be created for the solver using the
            particle arrays returned by the callable. Else particles for the
            solver need to be set before calling this method

        args:
            extra positional arguments passed on to the `particle_factory`.

        kwargs:
            extra keyword arguments passed to the `particle_factory`.


        Examples
        --------

        >>> def create_particles():
        ...    ...
        ...
        >>> solver = Solver(...)
        >>> equations = [...]
        >>> app = Application()
        >>> app.setup(solver=solver, equations=equations,
        ...           particle_factory=create_particles)
        >>> app.run()
        """
        start_time = time.time()
        self.solver = solver
        self.equations = equations
        solver.get_options(self.arg_parse)
        self._parse_command_line()
        self._setup_logging()

        # Create particles either from scratch or restart
        self._create_particles(particle_factory, *args, **kwargs)

        # This must be done before the initial load balancing
        # as the inlets will create new particles.
        self._create_inlet_outlet(inlet_outlet_factory)
        if nnps is not None:
            self.nnps = nnps

        self._configure()

        end_time = time.time()
        setup_duration = end_time - start_time
        self._message("Setup took: %.5f secs" % (setup_duration))
        self._write_info(self.info_filename, completed=False, cpu_time=0)

    ######################################################################
    # User methods that could be overloaded.
    ######################################################################
    def add_user_options(self, group):
        """Add any user-defined options to the given option group.

        Note
        ----

        This uses the `argparse` module.
        """
        pass

    def configure_scheme(self):
        """This is called after :py:meth:`consume_user_options` is called.
<<<<<<< HEAD
        One can configure the SPH scheme here as at this point all the
        command line options are known.
=======
        One can configure the SPH scheme here as at this point all the command
        line options are known.
>>>>>>> bce21b6c
        """
        pass

    def consume_user_options(self):
        """This is called right after the command line arguments are parsed.

        All the parsed options are available in ``self.options`` and can be
        used in this method.

        This is meant to be overridden by users to setup any internal variables
        etc. that depend on the command line arguments passed.  Note that this
        method is called well before the solver or particles are created.
        """
        pass

    def create_domain(self):
        """Create a `pysph.base.nnps_base.DomainManager` and return it if
        needed.

        This is used for periodic domains etc.  Note that if the domain
        is passed to :py:meth:`__init__`, then this method is not called.

        """
        return None

    def create_inlet_outlet(self, particle_arrays):
        """Create inlet and outlet objects and return them as a list.

        The method is passed a dictionary of particle arrays keyed on the name
        of the particle array.
        """
        pass

    def create_equations(self):
        """Create the equations to be used and return them.
        """
        if self.scheme is not None:
            return self.scheme.get_equations()
        else:
            msg = "Application.create_equations method must be overloaded."
            raise NotImplementedError(msg)

    def create_nnps(self):
        """Create any NNPS if desired and return it, else a default NNPS will
        be created automatically.
        """
        return None

    def create_particles(self):
        """Create particle arrays and return a list of them.
        """
        message = "Application.create_particles method must be overloaded."
        raise NotImplementedError(message)

    def create_scheme(self):
        """Create a suitable SPH scheme and return it.

        Note that this method is called after the arguments are all
        processed and after :py:meth:`consume_user_options` is called.
        """
        return None

    def create_solver(self):
        """Create the solver and return it.
        """
        if self.scheme is not None:
            return self.scheme.get_solver()
        else:
            msg = "Application.create_solver method must be overloaded."
            raise NotImplementedError(msg)

    def create_tools(self):
        """Create any tools and return a sequence of them.  This method is
        called after particles/inlets etc. are all setup, configured etc.
        """
        return []

    def pre_step(self, solver):
        """If overloaded, this is called automatically before each integrator
        step.  The method is passed the solver instance.
        """
        pass

    def post_stage(self, current_time, dt, stage):
        """If overloaded, this is called automatically after each integrator
        stage, i.e. if the integrator is a two stage integrator it will be
        called after the first and second stages.

        The method is passed (current_time, dt, stage). See the the
        :py:meth:`pysph.sph.integrator.Integrator.one_timestep` methods for
        examples of how this is called.

        """
        pass

    def post_step(self, solver):
        """If overloaded, this is called automatically after each integrator
        step.  The method is passed the solver instance.
        """
        pass

    def post_process(self, info_fname_or_directory):
        """Given an info filename or a directory containing the info file, read
        the information and do any post-processing of the results.  Please
        overload the method to perform any processing.

        The info file has a few useful attributes and can be read using the
        :py:meth:`read_info` method.

        The `output_files` property should provide the output files
        generated.
        """
        print('Overload this method to post-process the results.')<|MERGE_RESOLUTION|>--- conflicted
+++ resolved
@@ -1511,13 +1511,8 @@
 
     def configure_scheme(self):
         """This is called after :py:meth:`consume_user_options` is called.
-<<<<<<< HEAD
-        One can configure the SPH scheme here as at this point all the
-        command line options are known.
-=======
         One can configure the SPH scheme here as at this point all the command
         line options are known.
->>>>>>> bce21b6c
         """
         pass
 
