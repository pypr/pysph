--- conflicted
+++ resolved
@@ -2,11 +2,8 @@
 """
 from pysph.examples.gas_dynamics.shocktube_setup import ShockTubeSetup
 from pysph.sph.scheme import ADKEScheme, GasDScheme, GSPHScheme, SchemeChooser
-<<<<<<< HEAD
 from pysph.sph.gas_dynamics.psph.scheme import PSPHScheme
-=======
 from pysph.sph.gas_dynamics.tsph.scheme import TSPHScheme
->>>>>>> bca24560
 from pysph.sph.wc.crksph import CRKSPHScheme
 from pysph.base.nnps import DomainManager
 
@@ -78,11 +75,7 @@
         scheme = self.scheme
         if self.options.scheme in ['gsph', 'mpm']:
             scheme.configure(kernel_factor=self.hdx)
-<<<<<<< HEAD
-        elif self.options.scheme in ['psph']:
-=======
-        elif self.options.scheme in ['tsph']:
->>>>>>> bca24560
+        elif self.options.scheme in ['psph', 'tsph']:
             scheme.configure(hfact=self.hdx)
         scheme.configure_solver(tf=self.tf, dt=self.dt)
 
@@ -107,22 +100,19 @@
             fluids=['fluid'], dim=dim, rho0=0, c0=0,
             nu=0, h0=0, p0=0, gamma=gamma, cl=3
         )
-<<<<<<< HEAD
+
         psph = PSPHScheme(
-=======
+            fluids=['fluid'], solids=[], dim=dim, gamma=gamma,
+            hfact=None
+        )
+
         tsph = TSPHScheme(
->>>>>>> bca24560
             fluids=['fluid'], solids=[], dim=dim, gamma=gamma,
             hfact=None
         )
         s = SchemeChooser(
-<<<<<<< HEAD
-            default='adke', adke=adke, mpm=mpm, gsph=gsph, crk=crk, psph=psph
-            )
-=======
-            default='adke', adke=adke, mpm=mpm, gsph=gsph, crk=crk,
+            default='adke', adke=adke, mpm=mpm, gsph=gsph, crk=crk, psph=psph,
             tsph=tsph)
->>>>>>> bca24560
         return s
 
 
